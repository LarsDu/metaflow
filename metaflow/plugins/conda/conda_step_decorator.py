import os
import sys
from hashlib import sha1
from multiprocessing.dummy import Pool
import platform
import requests
import shutil
import tempfile
try:
    from urlparse import urlparse
except:
    from urllib.parse import urlparse


from metaflow.decorators import StepDecorator
from metaflow.metaflow_environment import InvalidEnvironmentException
from metaflow.metadata import MetaDatum
from metaflow.metaflow_config import get_pinned_conda_libs, CONDA_PACKAGE_S3ROOT
from metaflow.util import get_metaflow_root
from metaflow.datastore import LocalBackend
from metaflow.datatools import S3

from ..conda_escape import generate_trampolines, ESCAPE_HATCH_PY
from . import read_conda_manifest, write_to_conda_manifest
from .conda import Conda

try:
    unicode
except NameError:
    unicode = str
    basestring = str

class CondaStepDecorator(StepDecorator):
    """
    Conda decorator that sets the Conda environment for your step

    To use, add this decorator to your step:
    ```
    @conda
    @step
    def MyStep(self):
        ...
    ```

    Information in this decorator will override any eventual @conda_base flow level decorator.
    Parameters
    ----------
    libraries : Dict
        Libraries to use for this flow. The key is the name of the package and the value
        is the version to use. Defaults to {}
    python : string
        Version of Python to use (for example: '3.7.4'). Defaults to None
        (will use the current python version)
    disabled : bool
        If set to True, disables Conda. Defaults to False
    """
    name = 'conda'
    defaults = {'libraries': {},
                'python': None,
                'disabled': None}

    conda = None
    environments = None

    def _get_base_attributes(self):
        if 'conda_base' in self.flow._flow_decorators:
            return self.flow._flow_decorators['conda_base'].attributes
        return self.defaults

    def _python_version(self):
        return next(x for x in [
                    self.attributes['python'], 
                    self.base_attributes['python'], 
                    platform.python_version()] if x is not None)

    def is_enabled(self):
        return not next(x for x in [
                        self.attributes['disabled'],
                        self.base_attributes['disabled'],
                        False] if x is not None)

    def _lib_deps(self):
        deps = get_pinned_conda_libs(self._python_version())

        base_deps = self.base_attributes['libraries']
        deps.update(base_deps)
        step_deps = self.attributes['libraries']
        if isinstance(step_deps, (unicode, basestring)):
            step_deps = step_deps.strip('"{}\'')
            if step_deps:
                step_deps = dict(map(lambda x: x.strip().strip('"\''), a.split(':')) for a in step_deps.split(','))
        deps.update(step_deps)
        return deps

    def _step_deps(self):
        deps = [b'python==%s' % self._python_version().encode()]
        deps.extend(b'%s==%s' % (name.encode('ascii'), ver.encode('ascii'))
                    for name, ver in self._lib_deps().items())
        return deps

    def _env_id(self):
        deps = self._step_deps()
        return 'metaflow_%s_%s_%s' % (self.flow.name, 
                                        self.architecture, 
                                        sha1(b' '.join(sorted(deps))).hexdigest())

    def _resolve_step_environment(self, ds_root, force=False):
        env_id = self._env_id()
        cached_deps = read_conda_manifest(ds_root, self.flow.name)
        if CondaStepDecorator.conda is None:
            CondaStepDecorator.conda = Conda()
            CondaStepDecorator.environments =\
                CondaStepDecorator.conda.environments(self.flow.name)
        if force or env_id not in cached_deps or 'cache_urls' not in cached_deps[env_id]:
            if force or env_id not in cached_deps:
                deps = self._step_deps()
                (exact_deps, urls, order) = \
                    self.conda.create(self.step,
                                      env_id,
                                      deps,
                                      architecture=self.architecture,
                                      disable_safety_checks=self.disable_safety_checks)
                payload = {
                    'explicit': exact_deps,
                    'deps': [d.decode('ascii') for d in deps],
                    'urls': urls,
                    'order': order
                }
            else:
                payload = cached_deps[env_id]
            if self.flow_datastore.TYPE == 's3' and 'cache_urls' not in payload:
                payload['cache_urls'] = self._cache_env()
            write_to_conda_manifest(ds_root, self.flow.name, env_id, payload)
            CondaStepDecorator.environments =\
                CondaStepDecorator.conda.environments(self.flow.name)
        return env_id

    def _cache_env(self):
        def _download(entry):
            url, local_path = entry
            with requests.get(url, stream=True) as r:
                with open(local_path, 'wb') as f:
                    shutil.copyfileobj(r.raw, f)

        env_id = self._env_id()
        files = []
        to_download = []
        for package_info in self.conda.package_info(env_id):
            url = urlparse(package_info['url'])
            path = os.path.join(CONDA_PACKAGE_S3ROOT, 
                                url.netloc,
                                url.path.lstrip('/'),
                                package_info['md5'],
                                package_info['fn'])
            tarball_path = package_info['package_tarball_full_path']
            if tarball_path.endswith('.conda'):
                # Conda doesn't set the metadata correctly for certain fields
                # when the underlying OS is spoofed.
                tarball_path = tarball_path[:-6]
            if not tarball_path.endswith('.tar.bz2'):
                tarball_path = '%s.tar.bz2' % tarball_path
            if not os.path.isfile(tarball_path):
                # The tarball maybe missing when user invokes `conda clean`!
                to_download.append((package_info['url'], tarball_path))
            files.append((path, tarball_path))
        if to_download:
            Pool(8).map(_download, to_download)
        with S3() as s3:
            s3.put_files(files, overwrite=False)
        return [files[0] for files in files]

    def _prepare_step_environment(self, step_name, ds_root):
        env_id = self._resolve_step_environment(ds_root)
        if env_id not in CondaStepDecorator.environments:
            cached_deps = read_conda_manifest(ds_root, self.flow.name)
            self.conda.create(self.step,
                              env_id,
                              cached_deps[env_id]['urls'],
                              architecture=self.architecture,
                              explicit=True,
                              disable_safety_checks=self.disable_safety_checks)
            CondaStepDecorator.environments =\
                CondaStepDecorator.conda.environments(self.flow.name)
        return env_id

    def _disable_safety_checks(self, decos):
        # Disable conda safety checks when creating linux-64 environments on
        # a macOS. This is needed because of gotchas around inconsistently 
        # case-(in)sensitive filesystems for macOS and linux.
        for deco in decos:
            if deco.name == 'batch' and platform.system() == 'Darwin':
                return True
        return False

    def _architecture(self, decos):
        for deco in decos:
            if deco.name == 'batch':
                # force conda resolution for linux-64 architectures
                return 'linux-64'
        bit = '32'
        if platform.machine().endswith('64'):
            bit = '64'
        if platform.system() == 'Linux':
            return 'linux-%s' % bit
        elif platform.system() == 'Darwin':
            return 'osx-%s' % bit
        else:
            raise InvalidEnvironmentException('The *@conda* decorator is not supported '
                                              'outside of Linux and Darwin platforms')

    def runtime_init(self, flow, graph, package, run_id):
        # Create a symlink to installed version of metaflow to execute user code against
        path_to_metaflow = os.path.join(get_metaflow_root(), 'metaflow')
        self.metaflow_home = tempfile.mkdtemp(dir='/tmp')
        os.symlink(path_to_metaflow, os.path.join(self.metaflow_home, 'metaflow'))
        # Also install any Conda escape overrides directly here to enable the escape to
        # work even in non-MF subprocesses
        if ESCAPE_HATCH_PY is not None:
            generate_trampolines(ESCAPE_HATCH_PY, self.metaflow_home)
            self._logger("Conda escape will use %s as the interpreter" % ESCAPE_HATCH_PY)
        else:
            self._logger("Could not find a Conda escape interpreter")


    def step_init(self, flow, graph, step, decos, environment, flow_datastore, logger):
        if environment.TYPE != 'conda':
            raise InvalidEnvironmentException('The *@conda* decorator requires '
                                              '--environment=conda')
        def _logger(line, **kwargs):
            logger(line)
<<<<<<< HEAD
        self.local_root = LocalDataStore.get_datastore_root_from_config(_logger)
        self._logger = _logger
=======
        self.local_root = LocalBackend.get_datastore_root_from_config(_logger)
>>>>>>> 6368022e
        environment.set_local_root(self.local_root)
        self.architecture = self._architecture(decos)
        self.disable_safety_checks = self._disable_safety_checks(decos)
        self.step = step
        self.flow = flow
        self.flow_datastore = flow_datastore
        self.base_attributes = self._get_base_attributes()
        os.environ['PYTHONNOUSERSITE'] = '1'

    def package_init(self, flow, step, environment):
        if self.is_enabled():
            self._prepare_step_environment(step, self.local_root)

    def runtime_task_created(self, task_datastore, task_id, split_index, input_paths, is_cloned):
        if self.is_enabled():
            self.env_id = self._prepare_step_environment(self.step, self.local_root)

    def task_pre_step(
            self, step_name, task_datastore, meta, run_id, task_id, flow, graph, retry_count,
            max_retries):
        meta.register_metadata(run_id, step_name, task_id,
                                   [MetaDatum(field='conda_env_id',
                                              value=self._env_id(),
                                              type='conda_env_id',
                                              tags=[])])

    def runtime_step_cli(self, cli_args, retry_count, max_user_code_retries):
        if self.is_enabled() and 'batch' not in cli_args.commands:
            python_path = self.metaflow_home
            if os.environ.get('PYTHONPATH') is not None:
                python_path = os.pathsep.join([os.environ['PYTHONPATH'], python_path])

            env_path = os.path.dirname(self.conda.python(self.env_id))
            if os.environ.get('PATH') is not None:
                env_path = os.pathsep.join([env_path, os.environ['PATH']])
            
            cli_args.env['PATH'] = env_path
            cli_args.env['PYTHONPATH'] = python_path
            cli_args.env['_METAFLOW_CONDA_ENV'] = self.env_id
            cli_args.entrypoint[0] = self.conda.python(self.env_id)

    def runtime_finished(self, exception):
        shutil.rmtree(self.metaflow_home)<|MERGE_RESOLUTION|>--- conflicted
+++ resolved
@@ -228,12 +228,8 @@
                                               '--environment=conda')
         def _logger(line, **kwargs):
             logger(line)
-<<<<<<< HEAD
-        self.local_root = LocalDataStore.get_datastore_root_from_config(_logger)
+        self.local_root = LocalBackend.get_datastore_root_from_config(_logger)
         self._logger = _logger
-=======
-        self.local_root = LocalBackend.get_datastore_root_from_config(_logger)
->>>>>>> 6368022e
         environment.set_local_root(self.local_root)
         self.architecture = self._architecture(decos)
         self.disable_safety_checks = self._disable_safety_checks(decos)
