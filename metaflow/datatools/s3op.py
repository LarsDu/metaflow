from __future__ import print_function

import json
import time
import math
import sys
import os
import traceback
from hashlib import sha1
from tempfile import NamedTemporaryFile
from multiprocessing import Process, Queue
from itertools import starmap, chain, islice

try:
    # python2
    from urlparse import urlparse
    from Queue import Full as QueueFull
except:
    # python3
    from urllib.parse import urlparse
    from queue import Full as QueueFull

import click

# s3op can be launched as a stand-alone script. We must set
# PYTHONPATH for the parent Metaflow explicitly.
sys.path.insert(0,\
    os.path.abspath(os.path.join(os.path.dirname(__file__), '../../')))
# we use Metaflow's parallel_imap_unordered instead of
# multiprocessing.Pool because https://bugs.python.org/issue31886
from metaflow.util import TempDir, url_quote, url_unquote
from metaflow.multicore_utils import parallel_map
from metaflow.datastore.util.s3util import aws_retry

NUM_WORKERS_DEFAULT = 64

class S3Url(object):
    def __init__(self,
        bucket, path, url, local, prefix,
        content_type=None, metadata=None, range=None):

        self.bucket = bucket
        self.path = path
        self.url = url
        self.local = local
        self.prefix = prefix
        self.content_type = content_type
        self.metadata = metadata
        self.range = range
<<<<<<< HEAD
=======

    def __str__(self):
        return self.url
>>>>>>> fa96fb35

# We use error codes instead of Exceptions, which are trickier to
# handle reliably in a multi-process world
ERROR_INVALID_URL = 4
ERROR_NOT_FULL_PATH = 5
ERROR_URL_NOT_FOUND = 6
ERROR_URL_ACCESS_DENIED = 7
ERROR_WORKER_EXCEPTION = 8
ERROR_VERIFY_FAILED = 9
ERROR_LOCAL_FILE_NOT_FOUND = 10

def format_triplet(prefix, url='', local=''):
    return u' '.join(url_quote(x).decode('utf-8') for x in (prefix, url, local))

# I can't understand what's the right way to deal
# with boto errors. This function can be replaced
# with better error handling code.
def normalize_client_error(err):
    error_code = err.response['Error']['Code']
    try:
        return int(error_code)
    except ValueError:
        if error_code == 'AccessDenied':
            return 403
    return error_code

# S3 worker pool

def worker(result_file_name, queue, mode):
    # Interpret mode, it can either be a single op or something like
    # info_download or info_upload which implies:
    #  - for download: we need to return the information as well
    #  - for upload: we need to not overwrite the file if it exists
    modes = mode.split('_')
    pre_op_info = False
    if len(modes) > 1:
        pre_op_info = True
        mode = modes[1]
    else:
        mode = modes[0]

    def op_info(url):
        try:
            head = s3.head_object(Bucket=url.bucket, Key=url.path)
            to_return = {
                'error': None,
                'size': head['ContentLength'],
                'content_type': head['ContentType'],
                'metadata': head['Metadata']}
        except ClientError as err:
            error_code = normalize_client_error(err)
            if error_code == 404:
                to_return = {'error': ERROR_URL_NOT_FOUND, 'raise_error': err}
            elif error_code == 403:
                to_return = {'error': ERROR_URL_ACCESS_DENIED, 'raise_error': err}
            else:
                to_return = {'error': error_code, 'raise_error': err}
        return to_return

    with open(result_file_name, 'w') as result_file:
        try:
            from metaflow.datastore.util.s3util import get_s3_client
            s3, _ = get_s3_client()
            while True:
                url, idx = queue.get()
                if url is None:
                    break
                if mode == 'info':
                    result = op_info(url)
                    orig_error = result.get('raise_error', None)
                    if orig_error:
                        del result['raise_error']
                    with open(url.local, 'w') as f:
                        json.dump(result, f)
                elif mode == 'download':
                    result_info = None
                    is_missing = False
                    if pre_op_info:
                        result_info = op_info(url)
                        if result_info['error'] == ERROR_URL_NOT_FOUND:
                            is_missing = True
                            result_file.write("%d %d\n" % (idx, -ERROR_URL_NOT_FOUND))
                        elif result_info['error'] == ERROR_URL_ACCESS_DENIED:
                            is_missing = True
                            result_file.write("%d %d\n" % (idx, -ERROR_URL_ACCESS_DENIED))
                        elif result_info['error'] is not None:
                            raise result_info['raise_error']
                    if is_missing:
                        continue
                    tmp = NamedTemporaryFile(dir='.', delete=False)
                    try:
                        if url.range is None:
                            s3.download_file(url.bucket, url.path, tmp.name)
                        else:
                            # We do get_object. We don't actually do any retries
                            # here because the higher levels will do the retry if
                            # needed
                            resp = s3.get_object(
                                Bucket=url.bucket,
                                Key=url.path,
                                Range=url.range)
                            code = str(resp['ResponseMetadata']['HTTPStatusCode'])
                            if code[0] == '2':
                                tmp.write(resp['Body'].read())
                            else:
                                # TODO: Better raised error
                                raise RuntimeError("Could not load file")
                        tmp.close()
                        os.rename(tmp.name, url.local)
                    except ClientError as err:
                        error_code = normalize_client_error(err)
                        if error_code == 404:
                            pass # We skip this
                        else:
                            raise
                    except:
                        # TODO specific error message for out of disk space
                        tmp.close()
                        os.unlink(tmp.name)
                        raise
                    # If we have metadata that we retrieved, we also write it out
                    # to a file
                    if result_info:
                        with open('%s_meta' % url.local, mode='w') as f:
                            args = {'size': result_info['size']}
                            if result_info['content_type']:
                                args['content_type'] = result_info['content_type']
                            if result_info['metadata'] is not None:
                                args['metadata'] = result_info['metadata']
                            json.dump(args, f)
                        # Finally, we push out the size to the result_pipe since
                        # the size is used for verification and other purposes and
                        # we want to avoid file operations for this simple process
                        result_file.write("%d %d\n" % (idx, result_info['size']))
                else:
                    # This is upload, if we have a pre_op, it means we do not
                    # want to overwrite
                    do_upload = False
                    if pre_op_info:
                        result_info = op_info(url)
                        if result_info['error'] == ERROR_URL_NOT_FOUND:
                            # We only upload if the file is not found
                            do_upload = True
                    else:
                        # No pre-op so we upload
                        do_upload = True
                    if do_upload:
                        extra=None
                        if url.content_type or url.metadata:
                            extra = {}
                            if url.content_type:
                                extra['ContentType'] = url.content_type
                            if url.metadata is not None:
                                extra['Metadata'] = url.metadata
                        s3.upload_file(url.local, url.bucket, url.path, ExtraArgs=extra)
                        # We indicate that the file was uploaded
                        result_file.write("%d %d\n" % (idx, 0))
        except:
            traceback.print_exc()
            sys.exit(ERROR_WORKER_EXCEPTION)

def start_workers(mode, urls, num_workers):
    # We start the minimum of len(urls) or num_workers to avoid starting
    # workers that will definitely do nothing
    num_workers = min(num_workers, len(urls))
    queue = Queue(len(urls) + num_workers)
    procs = {}

    # 1. push sources and destinations to the queue
    for idx, elt in enumerate(urls):
        queue.put((elt, idx))

    # 2. push end-of-queue markers
    for i in range(num_workers):
        queue.put((None, None))

    # 3. Prepare the result structure
    sz_results = [None]*len(urls)

    # 4. start processes
    with TempDir() as output_dir:
        for i in range(num_workers):
            file_path = os.path.join(output_dir, str(i))
            p = Process(target=worker, args=(file_path, queue, mode))
            p.start()
            procs[p] = file_path

        # 5. wait for the processes to finish; we continuously update procs
        # to remove all processes that have finished already
        while procs:
            new_procs = {}
            for proc, out_path in procs.items():
                proc.join(timeout=1)
                if proc.exitcode is not None:
                    if proc.exitcode != 0:
                        msg = 'Worker process failed (exit code %d)'\
                                % proc.exitcode
                        exit(msg, proc.exitcode)
                    # Read the output file if all went well
                    with open(out_path, 'r') as out_file:
                        for line in out_file:
                            line_split = line.split(' ')
                            sz_results[int(line_split[0])] = int(line_split[1])
                else:
                    # Put this process back in the processes to check
                    new_procs[proc] = out_path
            procs = new_procs
    return sz_results

def process_urls(mode, urls, verbose, num_workers):

    if verbose:
        print('%sing %d files..' % (mode.capitalize(), len(urls)),
              file=sys.stderr)

    start = time.time()
    sz_results = start_workers(mode, urls, num_workers)
    end = time.time()

    if verbose:
        total_size = sum(sz for sz in sz_results if sz is not None and sz > 0)
        bw = total_size / (end - start)
        print('%sed %d files, %s in total, in %d seconds (%s/s).'\
              % (mode.capitalize(),
                 len(urls),
                 with_unit(total_size),
                 end - start,
                 with_unit(bw)),
              file=sys.stderr)
    return sz_results

# Utility functions

def with_unit(x):
    if x > 1024**3:
        return '%.1fGB' % (x / 1024.**3)
    elif x > 1024**2:
        return '%.1fMB' % (x / 1024.**2)
    elif x > 1024:
        return '%.1fKB' % (x / 1024.)
    else:
        return '%d bytes' % x

# S3Ops class is just a wrapper for get_size and list_prefix
# required by @aws_retry decorator, which needs the reset_client
# method. Otherwise they would be just stand-alone functions.
class S3Ops(object):

    def __init__(self):
        self.s3 = None

    def reset_client(self, hard_reset=False):
        from metaflow.datastore.util.s3util import get_s3_client
        if hard_reset or self.s3 is None:
            self.s3, _ = get_s3_client()

    @aws_retry
    def get_info(self, url):
        self.reset_client()
        try:
            head = self.s3.head_object(Bucket=url.bucket, Key=url.path)
            return True, url, [(S3Url(
                bucket=url.bucket,
                path=url.path,
                url=url.url,
                local=url.local,
                prefix=url.prefix,
                content_type=head['ContentType'],
                metadata=head['Metadata'],
                range=url.range), head['ContentLength'])]
        except ClientError as err:
            error_code = normalize_client_error(err)
            if error_code == 404:
                return False, url, ERROR_URL_NOT_FOUND
            elif error_code == 403:
                return False, url, ERROR_URL_ACCESS_DENIED
            else:
                raise

    @aws_retry
    def list_prefix(self, prefix_url, delimiter=''):
        self.reset_client()
        url_base = 's3://%s/' % prefix_url.bucket
        try:
            paginator = self.s3.get_paginator('list_objects_v2')
            urls = []
            for page in paginator.paginate(Bucket=prefix_url.bucket,
                                           Prefix=prefix_url.path,
                                           Delimiter=delimiter):
                # note that an url may be both a prefix and an object
                # - the trailing slash is significant in S3
                if 'Contents' in page:
                    for key in page.get('Contents', []):
                        url = url_base + key['Key']
                        urlobj = S3Url(url=url,
                                       bucket=prefix_url.bucket,
                                       path=key['Key'],
                                       local=generate_local_path(url),
                                       prefix=prefix_url.url)
                        urls.append((urlobj, key['Size']))
                if 'CommonPrefixes' in page:
                    # we get CommonPrefixes if Delimiter is a non-empty string
                    for key in page.get('CommonPrefixes', []):
                        url = url_base + key['Prefix']
                        urlobj = S3Url(url=url,
                                       bucket=prefix_url.bucket,
                                       path=key['Prefix'],
                                       local=None,
                                       prefix=prefix_url.url)
                        urls.append((urlobj, None))
            return True, prefix_url, urls
        except self.s3.exceptions.NoSuchBucket:
            return False, prefix_url, ERROR_URL_NOT_FOUND
        except ClientError as err:
            if err.response['Error']['Code'] == 'AccessDenied':
                return False, prefix_url, ERROR_URL_ACCESS_DENIED
            else:
                raise

# We want to reuse an s3 client instance over multiple operations.
# This is accomplished by op_ functions below.

def op_get_info(urls):
    s3 = S3Ops()
    return [s3.get_info(url) for url in urls]

def op_list_prefix(prefix_urls):
    s3 = S3Ops()
    return [s3.list_prefix(prefix) for prefix in prefix_urls]

def op_list_prefix_nonrecursive(prefix_urls):
    s3 = S3Ops()
    return [s3.list_prefix(prefix, delimiter='/') for prefix in prefix_urls]

def exit(exit_code, url):
    if exit_code == ERROR_INVALID_URL:
        msg = 'Invalid url: %s' % url.url
    elif exit_code == ERROR_NOT_FULL_PATH:
        msg = 'URL not a full path: %s' % url.url
    elif exit_code == ERROR_URL_NOT_FOUND:
        msg = 'URL not found: %s' % url.url
    elif exit_code == ERROR_URL_ACCESS_DENIED:
        msg = 'Access denied to URL: %s' % url.url
    elif exit_code == ERROR_WORKER_EXCEPTION:
        msg = 'Download failed'
    elif exit_code == ERROR_VERIFY_FAILED:
        msg = 'Verification failed for URL %s, local file %s'\
              % (url.url, url.local)
    elif exit_code == ERROR_LOCAL_FILE_NOT_FOUND:
        msg = 'Local file not found: %s' % url
    else:
        msg = 'Unknown error'
    print('s3op failed:\n%s' % msg, file=sys.stderr)
    sys.exit(exit_code)

def verify_results(urls, verbose=False):
    for url, expected in urls:
        if verbose:
            print('verifying %s, expected %s' % (url, expected),
                  file=sys.stderr)
        try:
            got = os.stat(url.local).st_size
        except OSError:
            raise
            exit(ERROR_VERIFY_FAILED, url)
        if expected != got:
            exit(ERROR_VERIFY_FAILED, url)
        if url.content_type or url.metadata:
            # Verify that we also have a metadata file present
            try:
                os.stat('%s_meta' % url.local)
            except OSError:
                exit(ERROR_VERIFY_FAILED, url)

def generate_local_path(url, suffix=None):
    # this function generates a safe local file name corresponding to
    # an S3 URL. URLs may be longer than maximum file length limit on Linux,
    # so we mostly hash the URL but retain the leaf part as a convenience
    # feature to ease eyeballing
    quoted = url_quote(url)
    fname = quoted.split(b'/')[-1].replace(b'.', b'_').replace(b'-', b'_')
    sha = sha1(quoted).hexdigest()
    if suffix:
        return u'-'.join((sha, fname.decode('utf-8'), suffix))
    return u'-'.join((sha, fname.decode('utf-8')))

def parallel_op(op, lst, num_workers):
    # parallel op divides work equally amongst num_workers
    # processes. This is a good strategy if the cost is
    # uniform over the units of work, e.g. op_get_info, which
    # is a single HEAD request to S3.
    #
    # This approach is less optimal with op_list_prefix where
    # the cost of S3 listing per prefix can vary drastically.
    # We could optimize this case by using a worker model with
    # a queue, like for downloads but the difference here is
    # that we need to return a value, which would require a
    # bit more work - something to consider if this turns out
    # to be a bottleneck.
    if lst:
        num = min(len(lst), num_workers)
        batch_size = math.ceil(len(lst) / float(num))
        batches = []
        it = iter(lst)
        while True:
            batch = list(islice(it, batch_size))
            if batch:
                batches.append(batch)
            else:
                break
        it = parallel_map(op, batches, max_parallel=num)
        for x in chain.from_iterable(it):
            yield x

# CLI

@click.group()
def cli():
    pass

@cli.command('list', help='List S3 objects')
@click.option('--inputs',
              type=click.Path(exists=True),
              help='Read input prefixes from the given file.')
@click.option('--num-workers',
              default=NUM_WORKERS_DEFAULT,
              show_default=True,
              help='Number of concurrent connections.')
@click.option('--recursive/--no-recursive',
              default=False,
              show_default=True,
              help='Download prefixes recursively.')
@click.argument('prefixes', nargs=-1)
def lst(prefixes,
        inputs=None,
        num_workers=None,
        recursive=None):

    urllist = []
    for prefix, _ in _populate_prefixes(prefixes, inputs):
        src = urlparse(prefix)
        url = S3Url(url=prefix,
                    bucket=src.netloc,
                    path=src.path.lstrip('/'),
                    local=None,
                    prefix=prefix)
        if src.scheme != 's3':
            exit(ERROR_INVALID_URL, url)
        urllist.append(url)

    op = op_list_prefix if recursive else op_list_prefix_nonrecursive
    urls = []
    for success, prefix_url, ret in parallel_op(op, urllist, num_workers):
        if success:
            urls.extend(ret)
        else:
            exit(ret, prefix_url)

    for url, size in urls:
        if size is None:
            print(format_triplet(url.prefix, url.url))
        else:
            print(format_triplet(url.prefix, url.url, str(size)))

@cli.command(help='Upload files to S3')
@click.option('--file',
              'files',
              type=(click.Path(exists=True), str),
              multiple=True,
              help='Local file->S3Url pair to upload. '
                   'Can be specified multiple times.')
@click.option('--filelist',
              type=click.Path(exists=True),
              help='Read local file -> S3 URL mappings from the given file.')
@click.option('--num-workers',
              default=NUM_WORKERS_DEFAULT,
              show_default=True,
              help='Number of concurrent connections.')
@click.option('--verbose/--no-verbose',
              default=True,
              show_default=True,
              help='Print status information on stderr.')
@click.option('--overwrite/--no-overwrite',
              default=True,
              show_default=True,
              help='Overwrite key if it already exists in S3.')
@click.option('--listing/--no-listing',
              default=False,
              show_default=True,
              help='Print S3 URLs upload to on stdout.')
def put(files=None,
        filelist=None,
        num_workers=None,
        verbose=None,
        overwrite=True,
        listing=None):

    def _files():
        for local, url in files:
            yield url_unquote(local), url_unquote(url), None, None
        if filelist:
            for line in open(filelist, mode='rb'):
                r = json.loads(line)
                local = r['local']
                url = r['url']
                content_type = r.get('content_type', None)
                metadata = r.get('metadata', None)
                if not os.path.exists(local):
                    exit(ERROR_LOCAL_FILE_NOT_FOUND, local)
                yield local, url, content_type, metadata

    def _make_url(local, user_url, content_type, metadata):
        src = urlparse(user_url)
        url = S3Url(url=user_url,
                    bucket=src.netloc,
                    path=src.path.lstrip('/'),
                    local=local,
                    prefix=None,
                    content_type=content_type,
                    metadata=metadata)
        if src.scheme != 's3':
            exit(ERROR_INVALID_URL, url)
        if not src.path:
            exit(ERROR_NOT_FULL_PATH, url)
        return url

    urls = list(starmap(_make_url, _files()))
    ul_op = 'upload'
    if not overwrite:
        ul_op = 'info_upload'
    sz_results = process_urls(ul_op, urls, verbose, num_workers)
    urls = [url for url, sz in zip(urls, sz_results) if sz is not None]
    if listing:
        for url in urls:
            print(format_triplet(url.url))

def _populate_prefixes(prefixes, inputs):
    # Returns a tuple: first element is the prefix and second element
    # is the optional range (or None if the entire prefix is requested)
    if prefixes:
        prefixes = [(url_unquote(p), None) for p in prefixes]
    else:
        prefixes = []
    if inputs:
        with open(inputs, mode='rb') as f:
            for l in f:
                s = l.split(b' ')
                if len(s) > 1:
                    prefixes.append(
                        (url_unquote(s[0].strip()), url_unquote(s[1].strip())))
                else:
                    prefixes.append((url_unquote(s[0].strip()), None))
    return prefixes

@cli.command(help='Download files from S3')
@click.option('--recursive/--no-recursive',
              default=False,
              show_default=True,
              help='Download prefixes recursively.')
@click.option('--num-workers',
              default=NUM_WORKERS_DEFAULT,
              show_default=True,
              help='Number of concurrent connections.')
@click.option('--inputs',
              type=click.Path(exists=True),
              help='Read input prefixes from the given file.')
@click.option('--verify/--no-verify',
              default=True,
              show_default=True,
              help='Verify that files were loaded correctly.')
@click.option('--info/--no-info',
              default=True,
              show_default=True,
              help='Return user tags and content-type')
@click.option('--allow-missing/--no-allow-missing',
              default=False,
              show_default=True,
              help='Do not exit if missing files are detected. '\
                   'Implies --verify.')
@click.option('--verbose/--no-verbose',
              default=True,
              show_default=True,
              help='Print status information on stderr.')
@click.option('--listing/--no-listing',
              default=False,
              show_default=True,
              help='Print S3 URL -> local file mapping on stdout.')
@click.argument('prefixes', nargs=-1)
def get(prefixes,
        recursive=None,
        num_workers=None,
        inputs=None,
        verify=None,
        info=None,
        allow_missing=None,
        verbose=None,
        listing=None):

    # Construct a list of URL (prefix) objects
    urllist = []
    for prefix, r in _populate_prefixes(prefixes, inputs):
        src = urlparse(prefix)
        url = S3Url(url=prefix,
                    bucket=src.netloc,
                    path=src.path.lstrip('/'),
                    local=generate_local_path(prefix),
                    prefix=prefix,
                    range=r)
        if src.scheme != 's3':
            exit(ERROR_INVALID_URL, url)
        if not recursive and not src.path:
            exit(ERROR_NOT_FULL_PATH, url)
        urllist.append(url)
    # Construct a url->size mapping and get content-type and metadata if needed
    op = None
    dl_op = 'download'
    if recursive:
        op = op_list_prefix
    if verify or verbose or info:
        dl_op = 'info_download'
    if op:
        urls = []
        # NOTE - we must retain the order of prefixes requested
        # and the listing order returned by S3
        for success, prefix_url, ret in parallel_op(op, urllist, num_workers):
            if success:
                urls.extend(ret)
            elif ret == ERROR_URL_NOT_FOUND and allow_missing:
                urls.append((prefix_url, None))
            else:
                exit(ret, prefix_url)
    else:
        # pretend zero size since we don't need it for anything.
        # it can't be None though, to make sure the listing below
        # works correctly (None denotes a missing file)
        urls = [(prefix_url, 0) for prefix_url in urllist]

    # exclude the non-existent files from loading
    to_load = [url for url, size in urls if size is not None]
    sz_results = process_urls(dl_op, to_load, verbose, num_workers)
    # We check if there is any access denied
    is_denied = [sz == -ERROR_URL_ACCESS_DENIED for sz in sz_results]
    if any(is_denied):
        # Find the first one to return that as an error
        for i, b in enumerate(is_denied):
            if b:
                exit(ERROR_URL_ACCESS_DENIED, to_load[i])
    if not allow_missing:
        is_missing = [sz == -ERROR_URL_NOT_FOUND for sz in sz_results]
        if any(is_missing):
            # Find the first one to return that as an error
            for i, b in enumerate(is_missing):
                if b:
                    exit(ERROR_URL_NOT_FOUND, to_load[i])
    # Postprocess
    if verify:
        # Verify only results with an actual size (so actual files)
        verify_results([(url, sz) for url, sz in zip(to_load, sz_results)
                        if sz != -ERROR_URL_NOT_FOUND], verbose=verbose)

    idx_in_sz = 0
    if listing:
        for url, _ in urls:
            sz = None
            if idx_in_sz != len(to_load) and url.url == to_load[idx_in_sz].url:
                sz = sz_results[idx_in_sz] if sz_results[idx_in_sz] >= 0 else None
                idx_in_sz += 1
            if sz is None:
                # This means that either the initial url had a None size or
                # that after loading, we found a None size
                print(format_triplet(url.url))
            else:
                print(format_triplet(url.prefix, url.url, url.local))

@cli.command(help='Get info about files from S3')
@click.option('--num-workers',
              default=NUM_WORKERS_DEFAULT,
              show_default=True,
              help='Number of concurrent connections.')
@click.option('--inputs',
              type=click.Path(exists=True),
              help='Read input prefixes from the given file.')
@click.option('--verbose/--no-verbose',
              default=True,
              show_default=True,
              help='Print status information on stderr.')
@click.option('--listing/--no-listing',
              default=False,
              show_default=True,
              help='Print S3 URL -> local file mapping on stdout.')
@click.argument('prefixes', nargs=-1)
def info(prefixes,
         num_workers=None,
         inputs=None,
         verbose=None,
         listing=None):

    # Construct a list of URL (prefix) objects
    urllist = []
    for prefix, _ in _populate_prefixes(prefixes, inputs):
        src = urlparse(prefix)
        url = S3Url(url=prefix,
                    bucket=src.netloc,
                    path=src.path.lstrip('/'),
                    local=generate_local_path(prefix, suffix='info'),
                    prefix=prefix,
                    range=None)
        if src.scheme != 's3':
            exit(ERROR_INVALID_URL, url)
        urllist.append(url)

    process_urls('info', urllist, verbose, num_workers)

    if listing:
        for url in urllist:
            print(format_triplet(url.prefix, url.url, url.local))

if __name__ == '__main__':
    from botocore.exceptions import ClientError
    cli(auto_envvar_prefix='S3OP')<|MERGE_RESOLUTION|>--- conflicted
+++ resolved
@@ -47,12 +47,9 @@
         self.content_type = content_type
         self.metadata = metadata
         self.range = range
-<<<<<<< HEAD
-=======
 
     def __str__(self):
         return self.url
->>>>>>> fa96fb35
 
 # We use error codes instead of Exceptions, which are trickier to
 # handle reliably in a multi-process world
